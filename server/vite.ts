import express, { type Express } from "express";
import fs from "fs";
import path, { dirname } from "path";
import { fileURLToPath } from "url";
import { createServer as createViteServer, createLogger } from "vite";
const __filename = fileURLToPath(import.meta.url);
const __dirname = dirname(__filename);
import { type Server } from "http";
import viteConfig from "../vite.config";
import { nanoid } from "nanoid";

const viteLogger = createLogger();

export function log(message: string, source = "express") {
  const formattedTime = new Date().toLocaleTimeString("en-US", {
    hour: "numeric",
    minute: "2-digit",
    second: "2-digit",
    hour12: true,
  });

  console.log(`${formattedTime} [${source}] ${message}`);
}

export async function setupVite(app: Express, server: Server) {
  const serverOptions = {
    middlewareMode: true,
    hmr: { server },
<<<<<<< HEAD
    allowedHosts: true as const,
  } as const;
=======
    allowedHosts: true,
  };
>>>>>>> f9645534

  const vite = await createViteServer({
    ...viteConfig,
    configFile: false,
    customLogger: {
      ...viteLogger,
      error: (msg, options) => {
        viteLogger.error(msg, options);
        process.exit(1);
      },
    },
    server: serverOptions,
    appType: "custom",
  });

  app.use(vite.middlewares);
  app.use("*", async (req, res, next) => {
    const url = req.originalUrl;

    try {
      const clientTemplate = path.resolve(
        __dirname,
        "..",
        "client",
        "index.html",
      );

      // always reload the index.html file from disk incase it changes
      let template = await fs.promises.readFile(clientTemplate, "utf-8");
      template = template.replace(
        `src="/src/main.tsx"`,
        `src="/src/main.tsx?v=${nanoid()}"`,
      );
      const page = await vite.transformIndexHtml(url, template);
      res.status(200).set({ "Content-Type": "text/html" }).end(page);
    } catch (e) {
      vite.ssrFixStacktrace(e as Error);
      next(e);
    }
  });
}

export function serveStatic(app: Express) {
  const distPath = path.resolve(__dirname, "public");

  if (!fs.existsSync(distPath)) {
    throw new Error(
      `Could not find the build directory: ${distPath}, make sure to build the client first`,
    );
  }

  app.use(express.static(distPath));

  // fall through to index.html if the file doesn't exist
  app.use("*", (_req, res) => {
    res.sendFile(path.resolve(distPath, "index.html"));
  });
}<|MERGE_RESOLUTION|>--- conflicted
+++ resolved
@@ -26,13 +26,8 @@
   const serverOptions = {
     middlewareMode: true,
     hmr: { server },
-<<<<<<< HEAD
-    allowedHosts: true as const,
-  } as const;
-=======
     allowedHosts: true,
   };
->>>>>>> f9645534
 
   const vite = await createViteServer({
     ...viteConfig,
