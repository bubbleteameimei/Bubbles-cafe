import { useState, useEffect, useRef } from "react";
import { useQuery, useMutation, useQueryClient } from "@tanstack/react-query";
import { Button } from "@/components/ui/button";
import { Badge } from "@/components/ui/badge"; 
import useReaderUIToggle from "@/hooks/use-reader-ui-toggle";
import ReaderTooltip from "@/components/reader/ReaderTooltip";
import TableOfContents from "@/components/reader/TableOfContents";
import SwipeNavigation from "@/components/reader/SwipeNavigation";
import "@/styles/reader-fixes.css"; // Import custom reader fixes
import { 
  Share2, Minus, Plus, Shuffle, RefreshCcw, ChevronRight, BookOpen,
  Skull, Brain, Pill, Cpu, Dna, Ghost, Cross, Umbrella, Footprints, CloudRain, Castle, 
  Radiation, UserMinus2, Anchor, AlertTriangle, Building, Bug, Worm, Cloud, CloudFog,
  BookText, Trash, X
} from "lucide-react";
import { motion } from "framer-motion";
import { format } from 'date-fns';
import { useLocation } from "wouter";
import { LikeDislike } from "@/components/ui/like-dislike";
import { useFontSize } from "@/hooks/use-font-size";
import { useFontFamily, FontFamilyKey } from "@/hooks/use-font-family";
import { detectThemes, THEME_CATEGORIES } from "@/lib/content-analysis";
// Import social icons directly since lazy loading was causing issues
import { FaTwitter, FaWordpress, FaInstagram } from 'react-icons/fa';
import { BookmarkButton } from "@/components/ui/BookmarkButton";
import { useTheme } from "@/components/theme-provider";
import { useAuth } from "@/hooks/use-auth";
import ApiLoader from "@/components/api-loader";
import { ErrorBoundary } from "@/components/ui/error-boundary";
import CreepyTextGlitch from "@/components/errors/CreepyTextGlitch";
import { useToast } from "@/hooks/use-toast";
// Import our reader-specific gentle scroll memory hook
import useReaderGentleScroll from "@/hooks/useReaderGentleScroll";
import { SupportWritingCard } from "@/components/SupportWritingCard";
import { fetchCsrfTokenIfNeeded, applyCSRFToken } from "@/lib/csrf-token";

import {
  Dialog,
  DialogContent,
  DialogDescription,
  DialogHeader,
  DialogTitle,
  DialogTrigger,
  DialogFooter,

} from "@/components/ui/dialog";

// Import comment section directly for now to avoid lazy loading issues
import SimpleCommentSection from "@/components/blog/SimpleCommentSection";

// WordPress API functions removed - using internal API instead

// Native HTML sanitization function (avoiding DOMPurify dependency conflicts)
const sanitizeHtmlContent = (html: string): string => {
  try {
    // Create a temporary div to parse HTML safely
    const temp = document.createElement('div');
    temp.innerHTML = html;
    
    // Remove script tags and other dangerous elements
    const dangerousElements = temp.querySelectorAll('script, object, embed, iframe, form, input, button');
    dangerousElements.forEach(element => element.remove());
    
    // Remove dangerous attributes from all elements
    const allElements = temp.querySelectorAll('*');
    allElements.forEach(element => {
      const dangerousAttrs = [
        'onload', 'onerror', 'onclick', 'onmouseover', 'onfocus', 'onblur',
        'onchange', 'onsubmit', 'onreset', 'onselect', 'onkeydown', 'onkeyup',
        'onkeypress', 'onmousedown', 'onmouseup', 'onmousemove', 'onmouseout',
        'onmousein', 'ondblclick', 'oncontextmenu', 'javascript:', 'vbscript:'
      ];
      dangerousAttrs.forEach(attr => {
        if (element.hasAttribute(attr)) {
          element.removeAttribute(attr);
        }
      });
      
      // Also check href and src attributes for dangerous protocols
      const href = element.getAttribute('href');
      const src = element.getAttribute('src');
      if (href && (href.startsWith('javascript:') || href.startsWith('vbscript:'))) {
        element.removeAttribute('href');
      }
      if (src && (src.startsWith('javascript:') || src.startsWith('vbscript:'))) {
        element.removeAttribute('src');
      }
    });
    
    return temp.innerHTML;
  } catch (error) {
    console.error('[Reader] Error sanitizing HTML:', error);
    return html; // Return original if sanitization fails
  }
};

interface ReaderPageProps {
  slug?: string;
  params?: { slug?: string };
  isCommunityContent?: boolean;
}

export default function ReaderPage({ slug, params, isCommunityContent = false }: ReaderPageProps) {
  // Log params for debugging
  console.log('[ReaderPage] Initializing with params:', { routeSlug: params?.slug || slug, params, slug });
  // Extract slug from route params if provided
  const routeSlug = params?.slug || slug;
  const [, setLocation] = useLocation();
  const { toast } = useToast();
  const queryClient = useQueryClient();
  
  // Add authentication hook to check user role for admin actions
  const { user, logout } = useAuth();
  const isAdmin = user?.isAdmin === true;
  
  // Theme is now managed by the useTheme hook
  const { theme } = useTheme();
  
  // Font size and family adjustments
  const { fontSize, increaseFontSize, decreaseFontSize } = useFontSize();
  const { fontFamily, availableFonts, updateFontFamily } = useFontFamily();
  
  // Night mode functionality has been completely removed
  
  // One-click distraction-free mode - toggle UI visibility with click
  const { isUIHidden, toggleUI, showTooltip } = useReaderUIToggle();

  // Reading progress state - moved to top level with other state hooks
  const [readingProgress, setReadingProgress] = useState(0);
  
  // Auto save slug for navigation memory
  const [autoSaveSlug, setAutoSaveSlug] = useState<string>("");
  
  // Fixed constants for better text readability (replacing auto-contrast)
  const DARK_TEXT_COLOR = 'rgba(255, 255, 255, 0.95)';
  const LIGHT_TEXT_COLOR = 'rgba(0, 0, 0, 0.95)';
  
  // State for dialog controls
  const [fontDialogOpen, setFontDialogOpen] = useState(false);
  const [contentsDialogOpen, setContentsDialogOpen] = useState(false);
  const [showDeleteDialog, setShowDeleteDialog] = useState(false);
  
  // Detect if this is a refresh using Performance API
  const isRefreshRef = useRef<boolean>(
    typeof window !== 'undefined' &&
    window.performance && 
    ((window.performance.navigation?.type === 1) || // Old API
     (performance.getEntriesByType('navigation').some(
       nav => (nav as PerformanceNavigationTiming).type === 'reload'
     )))
  );
  
  // Safe dialog close function (currently unused but available for future use)
  
  // Reading progress tracking with scroll-based calculation
  useEffect(() => {
    let ticking = false;
    let animationFrameId: number | null = null;
    
    const handleScroll = () => {
      const scrollTop = window.scrollY;
      const docHeight = document.documentElement.scrollHeight - window.innerHeight;
      const scrollPercent = docHeight > 0 ? (scrollTop / docHeight) * 100 : 0;
      const progress = Math.min(100, Math.max(0, scrollPercent));
      setReadingProgress(progress);
      console.log('[Reader] Progress updated:', { scrollTop, docHeight, progress });
    };

    // Throttle scroll events for better performance
    const throttledHandleScroll = () => {
      if (!ticking) {
        animationFrameId = requestAnimationFrame(() => {
          handleScroll();
          ticking = false;
          animationFrameId = null;
        });
        ticking = true;
      }
    };

    window.addEventListener('scroll', throttledHandleScroll, { passive: true });
    
    // Initial calculation
    handleScroll();
    
    return () => {
      window.removeEventListener('scroll', throttledHandleScroll);
      if (animationFrameId) {
        cancelAnimationFrame(animationFrameId);
      }
    };
  }, []);
  
  // Horror easter egg - track rapid navigation
  const [showHorrorMessage, setShowHorrorMessage] = useState(false);
  const [horrorMessageText, setHorrorMessageText] = useState("Are you avoiding something?");
  const skipCountRef = useRef(0);
  const lastNavigationTimeRef = useRef(Date.now());
  
  // Create a ref for the content container to attach swipe events
  const contentRef = useRef<HTMLDivElement>(null);
  // Removed positionRestoredRef as we no longer save reading position
  
  // Delete Post Mutation for admin actions
  const deleteMutation = useMutation({
    mutationFn: async (postId: number) => {
      console.log(`[Reader] Attempting to delete post with ID: ${postId}`);
      await fetchCsrfTokenIfNeeded();
      const response = await fetch(`/api/posts/${postId}`, applyCSRFToken({
        method: 'DELETE',
        headers: { 
          'Content-Type': 'application/json'
        },
        credentials: 'include'
      }));
      
      // Read response data
      const data = await response.json();
      
      if (!response.ok) {
        console.error(`[Reader] Delete failed with status: ${response.status}`, data);
        if (response.status === 401) {
          throw new Error('Please log in to delete this story');
        } else {
          throw new Error(data.message || 'Failed to delete post');
        }
      }
      
      return data;
    },
    onSuccess: () => {
      // Invalidate all related queries to ensure cache is properly cleared
      console.log('[Reader] Invalidating all related query caches');
      
      // Invalidate community posts list
      queryClient.invalidateQueries({ queryKey: ['/api/posts/community'] });
      
      // Invalidate all posts endpoint
      queryClient.invalidateQueries({ queryKey: ['/api/posts'] });
      
      // Invalidate specific post endpoints
      if (currentPost?.id) {
        console.log(`[Reader] Invalidating specific post cache for ID: ${currentPost.id}`);
        queryClient.invalidateQueries({ 
          queryKey: ['/api/posts', currentPost.id.toString()]
        });
      }
      
      // Also invalidate the specific post query based on the slug
      if (routeSlug) {
        console.log('[Reader] Invalidating specific post cache for slug:', routeSlug);
        queryClient.invalidateQueries({ 
          queryKey: ["wordpress", "posts", "reader", routeSlug] 
        });
        queryClient.invalidateQueries({ 
          queryKey: ['/api/posts', routeSlug] 
        });
      }
      
      setShowDeleteDialog(false);
      
      toast({
        title: 'Story Deleted',
        description: isAdmin && user?.id !== currentPost?.authorId
          ? 'Community story has been deleted by admin.'
          : 'Your story has been deleted successfully.',
      });
      
      // Force navigation back to the community page after deletion
      console.log('[Reader] Navigating back to community page');
      // Immediate navigation to prevent page from trying to load deleted content
      setLocation('/community');
    },
    onError: (error: Error) => {
      toast({
        title: 'Delete Failed',
        description: error.message,
        variant: 'destructive'
      });
      setShowDeleteDialog(false);
    }
  });

  console.log('[Reader] Component mounted with slug:', routeSlug); // Debug log
  
  // Clear any cached data to ensure fresh fetch after sample story removal
  useEffect(() => {
    console.log('[Reader] Clearing query cache to ensure fresh data');
    queryClient.invalidateQueries({ queryKey: ["posts"] });
    queryClient.removeQueries({ queryKey: ["posts"] });
  }, [queryClient]);

  // Initialize currentIndex with validation
  const [currentIndex, setCurrentIndex] = useState(() => {
    try {
      const savedIndex = sessionStorage.getItem('selectedStoryIndex');
      console.log('[Reader] Retrieved saved index:', savedIndex);

      if (!savedIndex) {
        console.log('[Reader] No saved index found, defaulting to 0');
        return 0;
      }

      const parsedIndex = parseInt(savedIndex, 10);
      if (isNaN(parsedIndex) || parsedIndex < 0) {
        console.log('[Reader] Invalid saved index, defaulting to 0');
        return 0;
      }

      return parsedIndex;
    } catch (error) {
      console.error('[Reader] Error reading from sessionStorage:', error);
      return 0;
    }
  });

  const { data: postsData, isLoading, error } = useQuery({
    queryKey: ["posts", "reader", routeSlug, isCommunityContent ? "community" : "regular"],
    queryFn: async () => {
      console.log('[Reader] Fetching posts...', { routeSlug, isCommunityContent });
      try {
        if (routeSlug) {
          // If slug is provided, fetch specific post
          // Use slug endpoint (community posts are in the same posts table)
          const endpoint = `/api/posts/slug/${routeSlug}`;
          const response = await fetch(endpoint);
          if (!response.ok) throw new Error(`Failed to fetch ${isCommunityContent ? 'community' : ''} post`);
          const post = await response.json();
          
          // Convert post to a format compatible with both WordPress and internal posts
          const normalizedPost = {
            ...post,
            // Ensure title and content are in the expected format
            title: {
              rendered: post.title?.rendered || post.title || ''
            },
            content: {
              rendered: post.content?.rendered || post.content || ''
            },
            date: post.date || post.createdAt || new Date().toISOString()
          };
          return { posts: [normalizedPost] };
        }
        
        // Otherwise, fetch a list of posts for browsing
        const response = await fetch('/api/posts?page=1&limit=20');
        if (!response.ok) throw new Error('Failed to fetch posts');
        const data = await response.json();
        return { posts: data.posts || [] };
      } catch (err) {
        console.error('[Reader] Error fetching posts:', err);
        throw err;
      }
    },
  });

  // Ensure hooks are not conditional: compute validity and correct index early
  const postCount = postsData?.posts?.length ?? 0;
  const invalidIndex = postCount > 0 && (currentIndex < 0 || currentIndex >= postCount);
  useEffect(() => {
    if (invalidIndex) {
      setCurrentIndex(0);
      sessionStorage.setItem('selectedStoryIndex', '0');
    }
  }, [invalidIndex]);

  // Initialize the reader-specific gentle scroll memory
  // This will only work on the reader page and community-story page
  const { positionRestored, isRefresh } = useReaderGentleScroll({
    enabled: !isLoading && postsData?.posts && postsData.posts.length > 0,
    slug: routeSlug || '',
    showToast: true,
    autoSave: true,
    autoSaveInterval: 2000
  });

  // Validate and update currentIndex when posts data changes
  useEffect(() => {
    if (postsData?.posts && postsData.posts.length > 0) {
      console.log('[Reader] Validating current index:', {
        currentIndex,
        totalPosts: postsData.posts.length,
        savedIndex: sessionStorage.getItem('selectedStoryIndex')
      });

      // Ensure currentIndex is within bounds
      if (currentIndex >= postsData.posts.length) {
        console.log('[Reader] Current index out of bounds, resetting to 0');
        setCurrentIndex(0);
        sessionStorage.setItem('selectedStoryIndex', '0');
      } else {
        console.log('[Reader] Current index is valid:', currentIndex);
        sessionStorage.setItem('selectedStoryIndex', currentIndex.toString());
      }

      // Log current post details
      const currentPost = postsData.posts[currentIndex];
      console.log('[Reader] Selected post:', currentPost ? {
        id: currentPost.id,
        title: currentPost.title?.rendered || currentPost.title || 'Story',
        date: currentPost.date
      } : 'No post found');
      
      // Now that we have the post data, update our slug for auto-saving
      if (currentPost) {
        const newSlug = routeSlug || (currentPost.slug || `post-${currentPost.id}`);
        console.log('[Reader] Setting auto-save slug:', newSlug);
        setAutoSaveSlug(newSlug);
        
        // Check if we've reloaded but the post has been deleted
        if (routeSlug && currentPost.id && currentIndex === 0) {
          // Verify the post exists by making a direct check using the improved endpoint
          // that handles both slugs and IDs
          fetch(`/api/posts/${currentPost.id}`)
            .then(response => {
              if (response.status === 404) {
                console.log('[Reader] Post may have been deleted, redirecting to community page');
                // Post might have been deleted, redirect to community page
                // No delay to prevent showing deleted content
                setLocation('/community');
                toast({
                  title: 'Post Not Available',
                  description: 'This post is no longer available, redirecting to community page.'
                });
              }
            })
            .catch(err => {
              console.error('[Reader] Error checking post existence:', err);
            });
        }
      }
    }
  }, [currentIndex, postsData?.posts, routeSlug, queryClient, setLocation, toast]);

  // Position restoration notification has been removed as requested

  useEffect(() => {
    console.log('[Reader] Verifying social icons:', {
      twitter: !!FaTwitter,
      wordpress: !!FaWordpress,
      instagram: !!FaInstagram
    });
  }, []);

  // Create a function to generate the styles
  const generateStoryContentStyles = () => {
    // Use our fixed constants for better text readability
    const textColor = theme === 'dark' 
      ? `color: ${DARK_TEXT_COLOR};` 
      : `color: ${LIGHT_TEXT_COLOR};`;
    
    // Return the main styles with better text contrast for readability
    return `
  .story-content {
    font-family: ${availableFonts[fontFamily].family};
    width: 100%;
    margin: 0 auto;
    padding: 0 0.5rem;
    ${textColor}
    transition: color 0.3s ease, background-color 0.3s ease;
  }
  .story-content p, .story-content .story-paragraph {
    line-height: 1.7;
    margin-bottom: 1.7em;
    font-family: ${availableFonts[fontFamily].family};
  }
  @media (max-width: 768px) {
    .story-content p, .story-content .story-paragraph {
      margin-bottom: 1.5em;
      line-height: 1.75;
    }
  }`;
  };

  // Apply styles effect with debouncing and proper cleanup
  useEffect(() => {
    let timeoutId: number | null = null;
    
    const applyStyles = () => {
      try {
        console.log('[Reader] Injecting content styles with font family:', fontFamily);
        
        // Remove any existing style tag first
        const existingTag = document.getElementById('reader-dynamic-styles');
        if (existingTag) {
          existingTag.remove();
        }
        
        // Create new style tag
        const styleTag = document.createElement('style');
        styleTag.id = 'reader-dynamic-styles';
        
        // Use the complete storyStyles instead of the simplified version
        styleTag.textContent = storyStyles;
        
        document.head.appendChild(styleTag);
      } catch (error) {
        console.error('[Reader] Error injecting styles:', error);
        // Add fallback inline styles to the content container if style injection fails
        const contentContainer = document.querySelector('.story-content');
        if (contentContainer) {
          contentContainer.setAttribute('style', `font-family: ${availableFonts[fontFamily].family}; font-size: ${fontSize}px;`);
        }
      }
    };

    // Debounce style updates to prevent rapid re-renders
    timeoutId = window.setTimeout(applyStyles, 100);
    
    return () => {
      if (timeoutId) {
        clearTimeout(timeoutId);
      }
      // Clean up styles when component unmounts
      const existingTag = document.getElementById('reader-dynamic-styles');
      if (existingTag) {
        existingTag.remove();
      }
    };
  }, [fontFamily, fontSize, availableFonts, theme]);
  
  // This duplicate has been removed - reading progress tracking is handled above


  
  // Add a useEffect hook to handle deleted posts detection on component mount
  useEffect(() => {
    // Only run this check if we're looking at a specific post by slug
    if (routeSlug && !isLoading && postsData?.posts?.length === 1) {
      const post = postsData.posts[0];
      // Make a direct API request to verify the post still exists
      // Use the slugOrId endpoint which handles both IDs and slugs correctly
      fetch(`/api/posts/${post.id}`)
        .then(response => {
          if (response.status === 404) {
            console.log('[Reader] Post no longer exists in the database, redirecting');
            toast({
              title: 'Story Unavailable',
              description: 'This story is no longer available.'
            });
            // Immediate navigation to prevent the deleted content from being displayed
            setLocation('/community');
          }
        })
        .catch(error => {
          console.error('[Reader] Error verifying post existence:', error);
        });
    }
  }, [routeSlug, isLoading, postsData, setLocation, toast]);

  // If index is invalid, render adjusting UI (after hooks are declared)
  if (invalidIndex) {
    return (
      <div className="relative min-h-[200px]">
        <ApiLoader 
          isLoading={true}
          message="Adjusting story position..."
          minimumLoadTime={300}
          debug={true}
          overlayZIndex={100}
        >
          <div className="invisible">
            <div className="h-[200px] w-full flex items-center justify-center">
              <span className="sr-only">Loading story content...</span>
            </div>
          </div>
        </ApiLoader>
      </div>
    );
  }

  // Use our ApiLoader component to handle loading state with the global context
  if (isLoading) {
    return (
      <div className="relative min-h-[200px]">
        <ApiLoader 
          isLoading={true}
          message="Loading story..."
          minimumLoadTime={800}
          debug={true}
          overlayZIndex={100}
        >
          <div className="invisible">
            <div className="h-[200px] w-full flex items-center justify-center">
              <span className="sr-only">Loading story content...</span>
            </div>
          </div>
        </ApiLoader>
      </div>
    );
  }

  if (error || !postsData?.posts || postsData.posts.length === 0) {
    console.error('[Reader] Error or no posts available:', {
      error,
      postsCount: postsData?.posts?.length,
      currentIndex
    });
    return (
      <div className="text-center p-8">
        <h2 className="text-xl font-semibold mb-4">Unable to load stories</h2>
        <p className="text-muted-foreground mb-4">
          {error instanceof Error ? error.message : "Please try again later"}
        </p>
        <Button variant="outline" onClick={() => {
          console.log('[Reader] Retrying page load');
          window.location.reload();
        }}>
          Retry
        </Button>
      </div>
    );
  }

  const posts = postsData.posts;

  const currentPost = posts[currentIndex];

  if (!currentPost) {
    console.error('[Reader] No post found:', {
      currentIndex,
      totalPosts: posts.length,
      savedIndex: sessionStorage.getItem('selectedStoryIndex')
    });
    return (
      <div className="text-center p-8">
        <h2 className="text-xl font-semibold mb-4">Story Not Found</h2>
        <p className="text-muted-foreground mb-4">
          Unable to load the requested story. Please try again from the home page.
        </p>
      </div>
    );
  }

  // Add error handling for date parsing to prevent "Invalid time value" errors
  let formattedDate = '';
  try {
    // Try to use original WordPress date from metadata if available
    if (currentPost.metadata && currentPost.metadata.originalDate) {
      formattedDate = format(new Date(currentPost.metadata.originalDate), 'MMMM d, yyyy');
    } else if (currentPost.date) {
      formattedDate = format(new Date(currentPost.date), 'MMMM d, yyyy');
    } else if (currentPost.createdAt) {
      formattedDate = format(new Date(currentPost.createdAt), 'MMMM d, yyyy');
    } else {
      formattedDate = 'Publication date unavailable';
    }
  } catch (error) {
    console.error('[Reader] Error formatting date:', error);
    formattedDate = 'Publication date unavailable';
  }
  
  // Use theme from post or detect from content
  const postThemeCategory = currentPost.themeCategory;
  // Get icon from direct property or metadata
  const postThemeIcon = currentPost.themeIcon || 
                       (currentPost.metadata && (currentPost.metadata as any).themeIcon);
  
  // Detect themes from content as fallback if no theme is assigned
  const detectedThemes = postThemeCategory 
    ? [postThemeCategory] 
    : detectThemes(currentPost.content?.rendered || currentPost.content || '');

  const handleSocialShare = (platform: string, url: string) => {
    try {
      console.log(`[Reader] Opening ${platform} profile`);
      window.open(url, '_blank');
    } catch (error) {
      console.error(`[Reader] Error opening ${platform}:`, error);
    }
  };

  const shareStory = async () => {
    const displayTitle = currentPost.title?.rendered || currentPost.title || 'Story';
    console.log('[Reader] Attempting native share:', displayTitle);
    const shareText = isCommunityContent 
      ? "Check out this community story on Bubble's Café!" 
      : "Check out this story on Bubble's Café!";
    const shareData = {
      title: displayTitle,
      text: shareText,
      url: window.location.href
    };

    try {
      if (navigator.share) {
        await navigator.share(shareData);
        console.log('[Reader] Story shared successfully');
      } else {
        console.log('[Reader] Native share not supported');
      }
    } catch (error) {
      console.error('[Reader] Error sharing story:', error);
    }
  };

  const socialLinks = [
    {
      key: 'wordpress',
      Icon: FaWordpress,
      url: 'http://bubbleteameimei.wordpress.com'
    },
    {
      key: 'twitter',
      Icon: FaTwitter,
      url: 'https://twitter.com/Bubbleteameimei'
    },
    {
      key: 'instagram',
      Icon: FaInstagram,
      url: 'https://instagram.com/Bubbleteameimei'
    }
  ];

  const storyStyles = `
  .story-content {
    font-family: ${availableFonts[fontFamily].family};
    width: 100%; 
    margin: 0 auto;
    color: hsl(var(--foreground));
    transition: color 0.3s ease, background-color 0.3s ease;
  }
  
  /* Enhanced WordPress-inspired paragraph styling with proper spacing */
  .story-content p, 
  .story-content .story-paragraph {
    line-height: 1.8 !important;  /* Enhanced line height for better readability */
    margin-bottom: 2em !important;  /* Increased paragraph spacing for better separation */
    margin-top: 0 !important;
    text-align: left; /* Left-align like WordPress default */
    letter-spacing: 0.01em; 
    font-kerning: normal; 
    font-feature-settings: "kern", "liga", "clig", "calt"; 
    max-width: none; 
    font-family: ${availableFonts[fontFamily].family};
    font-size: 16px; /* Consistent font size */
    color: inherit;
    display: block; /* Ensure proper block display */
  }
  
  /* Ensure first paragraph doesn't have extra top margin */
  .story-content p:first-of-type {
    margin-top: 0 !important;
  }
  
  /* Enhanced WordPress-style paragraph spacing between adjacent paragraphs */
  .story-content p + p,
  .story-content .story-paragraph + .story-paragraph {
    margin-top: 2em !important;
    margin-bottom: 2em !important;
  }
  
  /* Ensure text content has proper spacing even without explicit paragraph tags */
  .story-content > * {
    margin-bottom: 1.5em;
  }
  
  .story-content > *:last-child {
    margin-bottom: 0;
  }
  .story-content em {
    font-family: ${availableFonts[fontFamily].family};
    font-style: italic;
    font-size: 1em;
    line-height: 1.7;
    letter-spacing: 0.01em;
    font-weight: 500;
  }
  /* Add clear paragraph separation as per user request */
  .story-content p + p {
    margin-top: 0; /* No additional top margin as we have sufficient bottom margin */
    text-indent: 0; /* No indent to maintain modern style */
  }
  /* Ensure all paragraphs have equal styling */
  .story-content p:first-of-type {
    font-size: 1em; /* Same size as other paragraphs */
  }
  /* Break words properly for better readability */
  .story-content p {
    word-wrap: break-word;
    overflow-wrap: break-word;
    hyphens: auto;
  }
  @media (max-width: 768px) {
    .story-content p, .story-content .story-paragraph {
      margin-bottom: 1.4em !important; 
      line-height: 1.7 !important; 
      font-family: ${availableFonts[fontFamily].family};
      font-size: 16px;
    }
    .story-content p + p {
      margin-top: 1.4em !important;
      margin-bottom: 1.4em !important;
    }
  }
  .story-content img {
    max-width: 100%;
    height: auto;
    margin: 2em auto;
    border-radius: 0.5rem;
    box-shadow: 0 4px 6px -1px rgba(0, 0, 0, 0.1), 0 2px 4px -1px rgba(0, 0, 0, 0.06);
    transition: transform 0.2s ease, box-shadow 0.3s ease;
  }
  .story-content img:hover {
    transform: scale(1.01);
    box-shadow: 0 10px 15px -3px rgba(0, 0, 0, 0.1), 0 4px 6px -2px rgba(0, 0, 0, 0.05);
  }
  .story-content h1, .story-content h2, .story-content h3 {
    margin-top: 1.8em;
    margin-bottom: 0.8em;
    font-weight: 600;
    letter-spacing: -0.02em;
    line-height: 1.3;
    position: relative;
    font-family: ${availableFonts[fontFamily].family};
  }
  .story-content h2::before, .story-content h3::before {
    content: "";
    position: absolute;
    left: -1rem;
    top: 0.5em;
    height: 0.5em;
    width: 0.5em;
    background-color: hsl(var(--primary) / 0.6);
    border-radius: 50%;
  }
  .story-content ul, .story-content ol {
    margin-bottom: 1.5em;
    padding-left: 1.8em;
  }
  .story-content li {
    margin-bottom: 0.6em;
    position: relative;
  }
  .story-content blockquote {
    margin: 2em 0;
    padding: 1.2em 1.5em 1.2em 2em;
    border-left: 4px solid hsl(var(--primary) / 0.7);
    font-style: italic;
    background-color: hsl(var(--muted) / 0.5);
    border-radius: 0.375rem;
    position: relative;
    font-size: 1.05em;
    line-height: 1.7;
  }
  .story-content blockquote::before {
    content: "\\201C";
    position: absolute;
    left: 0.5em;
    top: 0.1em;
    font-size: 2.5em;
    color: hsl(var(--primary) / 0.3);
    font-family: Georgia, serif;
    line-height: 1;
  }
  .dark .story-content blockquote {
    background-color: hsl(var(--muted) / 0.2);
  }
  .story-content a {
    color: hsl(var(--primary));
    text-decoration: underline;
    text-decoration-thickness: 1px;
    text-underline-offset: 2px;
    transition: color 0.2s ease, text-decoration-thickness 0.2s ease;
  }
  .story-content a:hover {
    color: hsl(var(--primary) / 0.8);
    text-decoration-thickness: 2px;
  }
  /* Add subtle text selection styling */
  .story-content ::selection {
    background-color: hsl(var(--primary) / 0.2);
    color: hsl(var(--foreground));
  }
  /* Hide any WordPress specific elements */
  .story-content .wp-caption,
  .story-content .wp-caption-text,
  .story-content .gallery-caption {
    font-family: var(--font-sans);
    font-size: 0.85em;
    text-align: center;
    color: hsl(var(--muted-foreground));
    margin-top: -1em;
    margin-bottom: 2em;
  }
  /* Improve hr styling */
  .story-content hr {
    margin: 3em auto;
    height: 2px;
    background-color: hsl(var(--border));
    border: none;
    width: 40%;
    opacity: 0.6;
  }
  `;

  // Navigation functions
  // Function to track rapid navigation and show horror Easter egg
  const checkRapidNavigation = () => {
    const now = Date.now();
    const timeSinceLastNavigation = now - lastNavigationTimeRef.current;
    
    // Check if rapid navigation (less than 1.5 seconds between skips)
    if (timeSinceLastNavigation < 1500) {
      skipCountRef.current += 1;
      
      // After 3 rapid skips, show the horror Easter egg
      if (skipCountRef.current >= 3 && !showHorrorMessage) {
        console.log('[Reader] Horror Easter egg triggered after rapid navigation');
        
        // Highly threatening message for maximum creepiness with subtle psychological impact
        const message = "I SEE YOU SKIPPING!!!";
        setHorrorMessageText(message);
        setShowHorrorMessage(true);
        
        // Show toast with extremely creepy text using maximum intensity
        // The CreepyTextGlitch component has been enhanced for a rapid, unnerving effect
        toast({
          title: "NOTICE",
          description: <CreepyTextGlitch text={message} intensityFactor={8} />, // Maximum intensity
          variant: "destructive",
          duration: 9000, // Extended duration for more psychological impact
        });
        
        // Reset after showing - match the extended toast duration
        setTimeout(() => {
          setShowHorrorMessage(false);
          skipCountRef.current = 0;
        }, 9000); // Extended to match the 9000ms toast duration
      }
    } else {
      // If navigation is slow, gradually reduce the skip count
      skipCountRef.current = Math.max(0, skipCountRef.current - 1);
    }
    
    // Update last navigation time
    lastNavigationTimeRef.current = now;
  };

  // These navigation function declarations need to be hoisted to avoid errors with hooks
  // Do not use early returns that might mess with React's hooks execution order
  const goToRandomStory = () => {
    // Only execute logic if we have more than one story
    if (posts && posts.length > 1) {
      let randomIndex;
      do {
        randomIndex = Math.floor(Math.random() * posts.length);
      } while (randomIndex === currentIndex);
      
      checkRapidNavigation();
      setCurrentIndex(randomIndex);
      window.scrollTo({ top: 0, behavior: 'auto' }); // Changed to auto for faster scrolling
    }
  };
  
  // Function to navigate to previous story
  const goToPreviousStory = () => {
    // Only execute logic if we have posts and we're not at the first one
    if (posts && posts.length > 1 && currentIndex > 0) {
      const newIndex = currentIndex - 1;
      checkRapidNavigation();
      setCurrentIndex(newIndex);
      window.scrollTo({ top: 0, behavior: 'auto' }); // Changed to auto for faster scrolling
    }
  };
  
  // Function to navigate to next story
  const goToNextStory = () => {
    // Only execute logic if we have posts and we're not at the last one
    if (posts && posts.length > 1 && currentIndex < posts.length - 1) {
      const newIndex = currentIndex + 1;
      checkRapidNavigation();
      setCurrentIndex(newIndex);
      window.scrollTo({ top: 0, behavior: 'auto' }); // Changed to auto for faster scrolling
    }
  };
  
  // Check if we're at first or last story
  const isFirstStory = currentIndex === 0;
  const isLastStory = currentIndex === posts.length - 1;

  // We've moved the swipe navigation logic to a dedicated component
  // This avoids hook execution order issues by keeping related logic in a single component

  // The theme and toggleTheme functions are already declared at the top of the component
  
  return (
    <ErrorBoundary>
      {/* Reader container */}
      <div className="w-full min-w-full max-w-full overflow-x-hidden">
         {/* Top actions, title, etc. */}
        <div className="relative min-h-screen bg-background reader-page overflow-visible pt-16 sm:pt-16 md:pt-18 lg:pt-20 pb-8 flex flex-col"
          /* Added enhanced background-related styling directly here */
          data-reader-page="true" 
          data-distraction-free={isUIHidden ? "true" : "false"}>
          
          {/* Reader page has no background image, just clean default background */}
          
          {/* Reading progress bar is rendered at app level under the main nav */}
          
          {/* Reader tooltip for distraction-free mode instructions */}
          <ReaderTooltip show={showTooltip} />
          {/* CSS for distraction-free mode transitions */}
          <style dangerouslySetInnerHTML={{__html: `
            /* Transitions for UI elements */
            /* Keep the UI elements accessible but subtle in distraction-free mode */
            .ui-fade-element {
              transition: opacity 0.3s cubic-bezier(0.4, 0, 0.2, 1), visibility 0.3s cubic-bezier(0.4, 0, 0.2, 1);
              will-change: opacity, visibility;
            }
            .ui-hidden {
              opacity: 0.15; /* Barely visible but still accessible */
              pointer-events: auto; /* Keep interactive */
            }
            /* Show on hover for better UX */
            .ui-hidden:hover {
              opacity: 0.9;
              transition: opacity 0.2s ease;
            }
            .story-content {
              transition: width 0.8s ease-in-out;
            }
            .distraction-free-active .story-content {
              width: 100%;
            }
            
            /* Only target the navigation header and not the controls in distraction-free mode */
            .reader-page[data-distraction-free="true"] header.main-header {
              opacity: 0;
              visibility: hidden;
              transition: all 0.3s cubic-bezier(0.4, 0, 0.2, 1);
              pointer-events: none; /* Prevent interaction with hidden header */
              transform: translateY(-100%);
              will-change: opacity, transform, visibility;
            }
            
            /* Tiny indicator for mobile when in distraction-free mode */
            .reader-page[data-distraction-free="true"]::after {
              content: "↑ Tap to exit";
              position: fixed;
              top: 5px;
              left: 50%;
              transform: translateX(-50%);
              background-color: var(--background);
              color: var(--muted-foreground);
              font-size: 0.65rem;
              padding: 1px 6px;
              border-radius: 4px;
              opacity: 0.6;
              pointer-events: none;
              z-index: 30;
              border: 1px solid var(--border);
              box-shadow: 0 1px 1px rgba(0,0,0,0.05);
            }
            
            /* Ensure better mobile compatibility */
            @media (max-width: 640px) {
              .reader-page[data-distraction-free="true"]::after {
                font-size: 0.6rem;
                padding: 1px 5px;
                top: 3px;
              }
            }
            
            /* Only show pointer cursor on story content */
            .reader-page .story-content {
              cursor: pointer;
            }
            
            /* Set default cursor for everything */
            .reader-page {
              cursor: default;
            }
            
            /* Set pointer cursor only for interactive elements */
            .reader-page button,
            .reader-page a,
            .reader-page [role="button"],
            .reader-page input[type="button"],
            .reader-page input[type="submit"] {
              cursor: pointer;
            }
            
            /* Keep the story content cursor as pointer to indicate clickable for distraction-free mode */
            .reader-page .story-content {
              cursor: pointer;
            }
            
            /* Make interactive elements inside story content use pointer cursor */
            .reader-page .story-content button,
            .reader-page .story-content a,
            .reader-page .story-content [role="button"] {
              cursor: pointer;
            }
            
            .main-header {
              transition: opacity 0.4s ease, visibility 0.4s ease;
              will-change: opacity, visibility;
            }
          `}} />

          {/* Horror message modal */}
          {showHorrorMessage && (
            <motion.div
              initial={{ opacity: 0 }}
              animate={{ opacity: 1 }}
              exit={{ opacity: 0 }}
              className="fixed inset-0 z-[1000] flex items-center justify-center bg-black/80 backdrop-blur-md"
              // Removed onClick handler to prevent closing by clicking outside
            >
              <motion.div 
                initial={{ scale: 0.9, opacity: 0 }}
                animate={{ scale: 1, opacity: 1 }}
                transition={{ 
                  type: "spring", 
                  stiffness: 300, 
                  damping: 30 
                }}
                className="relative bg-background/95 p-6 rounded-lg shadow-xl w-[90%] max-w-full text-center border border-[#ff0000]/80"
              >
                <div className="absolute inset-0 rounded-lg bg-[#ff0000]/10 animate-pulse" />
                <div className="relative z-10">
                  <div className="mb-6">
                    <CreepyTextGlitch 
                      text={horrorMessageText} 
                      className="text-4xl font-bold"
                      intensityFactor={8} // Maximum intensity for an extremely disturbing effect
                    />
                  </div>
                  {/* The button is wrapped in a div with no animations to keep it stable */}
                  <div className="mt-4">
                    <Button
                      variant="outline"
                      className="border-[#ff0000]/60 bg-background hover:bg-background/90 text-foreground w-full py-6"
                      onClick={() => setShowHorrorMessage(false)}
                    >
                      <span className="mx-auto text-lg font-medium">I understand, I'm sorry</span>
                    </Button>
                  </div>
                </div>
              </motion.div>
            </motion.div>
          )}
          
          {/* Overlay to prevent interaction with the page when horror message is shown */}
          {showHorrorMessage && (
            <div 
              className="fixed inset-0 z-[999]" 
              style={{ pointerEvents: 'all' }}
              aria-hidden="true"
              /* This div blocks all interactions with the page behind it */
            />
          )}
          
          {/* Reading progress indicator - always visible for user orientation */}
          <div 
            className="fixed top-0 left-0 z-50 h-1 bg-primary/70"
            style={{ 
              width: `${readingProgress}%`, 
              transition: 'width 0.2s ease-out'
            }}
            aria-hidden="true"
          />
          
          {/* Floating pagination has been removed */}
          
          {/* Navigation buttons removed as requested */}
          {/* Full width immersive reading experience */}

          <div className={`pt-0 pb-0 bg-background mt-0 w-full overflow-visible ${isUIHidden ? 'distraction-free-active' : ''}`}>
            {/* Static font size controls in a prominent position - reduced mobile spacing */}
            <div className={`flex justify-between items-center px-2 md:px-8 lg:px-12 z-10 py-0.5 sm:py-2 border-b border-border/30 mb-0 sm:mb-1 w-full ui-fade-element ${isUIHidden ? 'ui-hidden' : ''}`}>
              {/* Font controls using the standard Button component */}
              <div className="flex items-center gap-2">
                <Button
                  variant="outline"
                  size="sm"
                  onClick={decreaseFontSize}
                  disabled={fontSize <= 12}
                  className="h-8 px-3 bg-primary/5 hover:bg-primary/10 shadow-md border-primary/20"
                  aria-label="Decrease font size"
                >
                  <Minus className="h-4 w-4 mr-1" />
                  A-
                </Button>
                
                <Button
                  variant="outline"
                  size="sm"
                  onClick={increaseFontSize}
                  disabled={fontSize >= 20}
                  className="h-8 px-3 bg-primary/5 hover:bg-primary/10 shadow-md border-primary/20"
                  aria-label="Increase font size"
                >
                  A+
                  <Plus className="h-4 w-4 ml-1" />
                </Button>
                
                {/* Font Dialog with controlled open state */}
                <Dialog open={fontDialogOpen} onOpenChange={setFontDialogOpen}>
                  <DialogTrigger asChild>
                    <Button
                      variant="outline"
                      size="sm"
                      className="h-8 px-3 bg-primary/5 hover:bg-primary/10 shadow-md border-primary/20 ml-2"
                    >
                      <span className="text-xs uppercase">FONT</span>
                    </Button>
                  </DialogTrigger>
                  <DialogContent className="sm:max-w-full">
                    <DialogHeader>
                      <DialogTitle>Font Settings</DialogTitle>
                      <DialogDescription>
                        Change the font style for your reading experience.
                      </DialogDescription>
                    </DialogHeader>
                    <div className="grid gap-4 py-4">
                      <div className="space-y-2">
                        <h4 className="text-sm font-medium">Font Style</h4>
                        <div className="grid grid-cols-1 gap-2">
                          {Object.entries(availableFonts).map(([key, info]) => (
                            <Button
                              key={key}
                              variant={fontFamily === key ? "default" : "outline"}
                              className="justify-start h-auto py-3"
                              onClick={() => {
                                updateFontFamily(key as FontFamilyKey);
                                setFontDialogOpen(false); // Close the dialog after changing font
                              }}
                            >
                              <div className="flex flex-col items-start">
                                <span style={{ fontFamily: info.family }}>{info.name}</span>
                                <span className="text-xs text-muted-foreground">{info.type}</span>
                              </div>
                            </Button>
                          ))}
                        </div>
                      </div>
                    </div>
                  </DialogContent>
                </Dialog>
              </div>

              {/* Narration button */}
              <div className="flex-grow"></div>

              {/* Theme toggle button removed as requested */}

              {/* Integrated BookmarkButton in top controls */}
              <BookmarkButton 
                postId={currentPost.id} 
                variant="reader"
                showText={false}
                className="h-8 w-8 rounded-full bg-background hover:bg-background/80 mx-2"
              />

              {/* Text-to-speech functionality removed */}

              {/* Contents Dialog with controlled open state - non-fullscreen with close button */}
              <Dialog open={contentsDialogOpen} onOpenChange={setContentsDialogOpen}>
                <DialogTrigger asChild>
                  <Button
                    variant="default"
                    size="sm"
                    className="h-8 px-3 bg-primary hover:bg-primary/90 text-white shadow-lg flex items-center gap-1.5 min-w-0 max-w-[120px] overflow-hidden transition-all duration-200 hover:scale-105 rounded-md"
                  >
                    <BookText className="h-4 w-4 flex-shrink-0" />
                    <span className="truncate text-xs font-semibold tracking-wide">TOC</span>
                  </Button>
                </DialogTrigger>
                {/* Wrap the TableOfContents component to ensure DialogContent has proper aria attributes */}
                <DialogContent 
                  className="max-w-md" 
                  aria-labelledby="toc-dialog-title" 
                  aria-describedby="toc-dialog-description"
                >
                  <div className="flex items-center justify-between">
                    <DialogTitle id="toc-dialog-title">Table of Contents</DialogTitle>
                    <button 
                      onClick={() => setContentsDialogOpen(false)}
                      className="h-8 w-8 rounded-full flex items-center justify-center hover:bg-gray-100 dark:hover:bg-gray-800 transition-colors"
                      aria-label="Close dialog"
                    >
<<<<<<< HEAD
                      Community Story
                    </Badge>
                    {/* Show delete button for admins or post authors */}
                    {(isAdmin || (isCommunityContent && user?.id === currentPost?.authorId)) && isCommunityContent && (
                      <Button 
                        variant="outline" 
                        size="sm" 
                        className="h-7 px-2 border-red-200 bg-red-50 hover:bg-red-100 text-red-600"
                        onClick={() => setShowDeleteDialog(true)}
                      >
                        <Trash className="h-3.5 w-3.5 mr-1" />
                        <span className="text-xs">Delete</span>
                      </Button>
                    )}
                  </div>
                )}
                <h1
                  className="text-4xl md:text-5xl font-bold text-center mb-1 tracking-tight leading-tight"
                  dangerouslySetInnerHTML={{ __html: sanitizeHtmlContent(currentPost.title?.rendered || currentPost.title || 'Story') }}
                />
              </div>
              
              {/* Story Delete Dialog */}
              <Dialog open={showDeleteDialog} onOpenChange={setShowDeleteDialog}>
                <DialogContent 
                  className="max-w-md"
                  aria-labelledby="delete-story-dialog-title"
                  aria-describedby="delete-story-dialog-description"
                >
                  <DialogHeader>
                    <DialogTitle id="delete-story-dialog-title" className="flex items-center text-xl">
                      <Trash className="h-5 w-5 mr-2 text-red-500" />
                      {isAdmin && user?.id !== currentPost?.authorId ? 
                        "Delete Community Story" : 
                        "Delete Your Story"}
                    </DialogTitle>
                    <DialogDescription id="delete-story-dialog-description" className="pt-2 text-sm">
                      {isAdmin && user?.id !== currentPost?.authorId ? 
                        "As an admin, you are about to delete a user-submitted community story. This action cannot be undone." : 
                        "You are about to delete your community story. This action cannot be undone."}
                    </DialogDescription>
                  </DialogHeader>
                  <div className="flex items-center justify-between border p-3 rounded-md bg-muted/50 mt-2">
                    <div className="font-medium truncate pr-2">
                      {currentPost.title?.rendered || currentPost.title || 'Story'}
                    </div>
                    <Badge variant="outline" className="bg-blue-100 text-blue-800 border-blue-300">
                      Community
                    </Badge>
=======
                      <X className="h-4 w-4" />
                    </button>
>>>>>>> 7e255fbf
                  </div>
                  <DialogDescription id="toc-dialog-description">Browse all available stories</DialogDescription>
                  <TableOfContents 
                    currentPostId={currentPost.id} 
                    onClose={() => setContentsDialogOpen(false)} 
                  />
                </DialogContent>
              </Dialog>
            </div>
          
            <article
                key={currentPost.id}
                className="prose dark:prose-invert px-6 md:px-6 pt-0 w-full max-w-none"
              >
                <div className="flex flex-col items-center mb-2 mt-0">
                  <div className="relative flex flex-col items-center">
                    {isCommunityContent && (
                      <div className="flex items-center gap-2 mb-2">
                        <Badge 
                          variant="secondary" 
                          className="bg-primary/10 text-foreground border-primary/20"
                        >
                          Community Story
                        </Badge>
                        {/* Show delete button for admins or post authors */}
                        {(isAdmin || (isCommunityContent && user?.id === currentPost?.authorId)) && isCommunityContent && (
                          <Button 
                            variant="outline" 
                            size="sm" 
                            className="h-7 px-2 border-red-200 bg-red-50 hover:bg-red-100 text-red-600"
                            onClick={() => setShowDeleteDialog(true)}
                          >
                            <Trash className="h-3.5 w-3.5 mr-1" />
                            <span className="text-xs">Delete</span>
                          </Button>
                        )}
                      </div>
                    )}
                    <h1
                      className="text-4xl md:text-5xl font-bold text-center mb-1 tracking-tight leading-tight"
                      dangerouslySetInnerHTML={{ __html: sanitizeHtmlContent(currentPost.title?.rendered || currentPost.title || 'Story') }}
                    />
                  </div>
                  
                  {/* Story Delete Dialog */}
                  <Dialog open={showDeleteDialog} onOpenChange={setShowDeleteDialog}>
                    <DialogContent className="max-w-md">
                      <DialogHeader>
                        <DialogTitle className="flex items-center text-xl">
                          <Trash className="h-5 w-5 mr-2 text-red-500" />
                          {isAdmin && user?.id !== currentPost?.authorId ? 
                            "Delete Community Story" : 
                            "Delete Your Story"}
                        </DialogTitle>
                        <DialogDescription className="pt-2 text-sm">
                          {isAdmin && user?.id !== currentPost?.authorId ? 
                            "As an admin, you are about to delete a user-submitted community story. This action cannot be undone." : 
                            "You are about to delete your community story. This action cannot be undone."}
                        </DialogDescription>
                      </DialogHeader>
                      <div className="flex items-center justify-between border p-3 rounded-md bg-muted/50 mt-2">
                        <div className="font-medium truncate pr-2">
                          {currentPost.title?.rendered || currentPost.title || 'Story'}
                        </div>
                        <Badge variant="outline" className="bg-blue-100 text-blue-800 border-blue-300">
                          Community
                        </Badge>
                      </div>
                      <DialogFooter className="gap-2 sm:gap-0 mt-4">
                        <Button variant="outline" onClick={() => setShowDeleteDialog(false)}>
                          Cancel
                        </Button>
                        <Button 
                          variant="destructive" 
                          onClick={() => deleteMutation.mutate(currentPost.id)}
                          disabled={deleteMutation.isPending}
                        >
                          {deleteMutation.isPending ? 'Deleting...' : 'Delete Story'}
                        </Button>
                      </DialogFooter>
                    </DialogContent>
                  </Dialog>

                  <div className="flex flex-col items-center gap-1">
                    <div className={`flex flex-wrap items-center justify-center gap-2 sm:gap-3 text-sm text-muted-foreground backdrop-blur-sm bg-background/20 px-3 sm:px-4 py-1 rounded-full shadow-sm border border-primary/10 ui-fade-element ${isUIHidden ? 'ui-hidden' : ''}`}>
                      {/* Story theme icon - show primary theme if available, otherwise default to generic */}
                      {detectedThemes.length > 0 ? (
                        <div className="flex items-center gap-1.5">
                          {(() => {
                            // Get the primary theme (first one as it's sorted by relevance)
                            const primaryTheme = detectedThemes[0];
                            // Safely get the theme information with fallback
                            const themeInfo = primaryTheme && 
                              Object.prototype.hasOwnProperty.call(THEME_CATEGORIES, primaryTheme) 
                                ? THEME_CATEGORIES[primaryTheme as keyof typeof THEME_CATEGORIES] 
                                : {
                                    icon: 'Ghost',
                                    badgeVariant: 'default',
                                    keywords: [],
                                    description: 'Horror Fiction',
                                    visualEffects: []
                                  };
                          
                          const ThemeIcon = (() => {
                            // First check if we have a custom icon from the post
                            if (postThemeIcon) {
                              // Try to find the icon in our import list
                              switch(postThemeIcon.toLowerCase()) {
                                case 'skull': return Skull;
                                case 'brain': return Brain;
                                case 'pill': return Pill;
                                case 'cpu': return Cpu;
                                case 'dna': return Dna;
                                case 'ghost': return Ghost;
                                case 'footprints': return Footprints;
                                case 'cloud-rain': 
                                case 'cloudrain': return CloudRain;
                                case 'castle': return Castle;
                                case 'bug': return Bug;
                                case 'radiation': return Radiation;
                                case 'umbrella': return Umbrella;
                                case 'userminus2': 
                                case 'user-minus2': return UserMinus2;
                                case 'anchor': return Anchor;
                                case 'alerttriangle': 
                                case 'alert-triangle': return AlertTriangle;
                                case 'building': return Building;
                                case 'worm': return Worm;
                                case 'cloud': return Cloud;
                                case 'cloudfog': 
                                case 'cloud-fog': return CloudFog;
                                default: return Ghost; // Default fallback
                              }
                            }
                            
                            // If no custom icon, fall back to the theme definition
                            // Ensure themeInfo and themeInfo.icon exist before using them
                            if (!themeInfo || !themeInfo.icon) {
                              return Ghost; // Default fallback if themeInfo or icon is missing
                            }
                            
                            switch(themeInfo.icon) {
                              case 'skull': 
                              case 'Skull': return Skull;
                              case 'brain': 
                              case 'Brain': return Brain;
                              case 'pill': 
                              case 'Pill': return Pill;
                              case 'cpu': 
                              case 'Cpu': return Cpu;
                              case 'dna': 
                              case 'Dna': return Dna;
                              case 'ghost': 
                              case 'Ghost': return Ghost;
                              case 'cross': 
                              case 'Cross': return Cross;
                              case 'car': 
                              case 'Car': return ChevronRight; // Temporary fallback for Car icon
                              case 'footprints': 
                              case 'Footprints': return Footprints;
                              case 'cloudrain': 
                              case 'cloud-rain': 
                              case 'CloudRain': return CloudRain;
                              case 'castle': 
                              case 'Castle': return Castle;
                              case 'utensils': 
                              case 'Utensils': return BookOpen; // Temporary fallback for Utensils icon
                              case 'bug': 
                              case 'Bug': return Bug;
                              case 'knife': 
                              case 'Knife': return Ghost; // Temporary fallback for Knife icon
                              case 'scan': 
                              case 'Scan': return Cpu; // Temporary fallback for Scan icon
                              case 'AlertTriangle': return AlertTriangle;
                              case 'Copy': return RefreshCcw; // Temporary fallback for Copy icon
                              default: return Bug;
                            }
                          })();
                          
                          return (
                            <>
                              <ThemeIcon className="h-4 w-4 text-primary/80" />
                              <span className="font-medium text-primary/80 whitespace-nowrap text-xs sm:text-sm">{primaryTheme}</span>
                            </>
                          );
                        })()}
                      </div>
                    ) : (
                      <div className="flex items-center gap-1.5">
                        <BookOpen className="h-4 w-4 text-primary/80" />
                        <span className="font-medium text-primary/80 whitespace-nowrap text-xs sm:text-sm">Fiction</span>
                      </div>
                    )}
                    <span className="text-muted-foreground/30">•</span>
                    <time className="font-medium whitespace-nowrap text-xs sm:text-sm">{formattedDate}</time>
                  </div>

                  {/* Navigation Buttons - reduced vertical spacing */}
                  <div className={`flex items-center justify-center mt-0.5 sm:mt-2 gap-2 w-full ui-fade-element ${isUIHidden ? 'ui-hidden' : ''}`}>
                    {/* Previous Button */}
                    <Button
                      variant={isFirstStory ? "outline" : "default"}
                      size="sm"
                      onClick={goToPreviousStory}
                      className={`h-8 px-2 w-24 transition-all duration-200 ${
                        isFirstStory 
                          ? 'bg-muted/50 border-muted-foreground/20 text-muted-foreground cursor-not-allowed opacity-50' 
                          : 'bg-slate-600 hover:bg-slate-700 text-white border-slate-600 hover:border-slate-700 shadow-md hover:shadow-lg'
                      }`}
                      disabled={posts.length <= 1 || isFirstStory}
                      title={isFirstStory ? "This is the first story" : "Go to previous story"}
                    >
                      <svg xmlns="http://www.w3.org/2000/svg" width="16" height="16" viewBox="0 0 24 24" fill="none" stroke="currentColor" strokeWidth="2" strokeLinecap="round" strokeLinejoin="round" className="h-4 w-4 mr-1">
                        <path d="m15 18-6-6 6-6"/>
                      </svg>
                      Previous
                    </Button>
                    
                    {/* Random Story Button (smaller without text) */}
                    <Button
                      variant="secondary"
                      size="sm"
                      onClick={goToRandomStory}
                      className={`h-8 w-8 px-0 rounded-full bg-primary/10 hover:bg-primary/20 border-none disabled:opacity-70 disabled:bg-gray-100/50 transition-all duration-200 hover:scale-105`}
                      disabled={posts.length <= 1}
                      aria-label="Random Story"
                      title={posts.length <= 1 ? "Need more stories to use random" : "Go to a random story"}
                    >
                      <Shuffle className="h-4 w-4" />
                    </Button>
                    
                    {/* Next Button */}
                    <Button
                      variant={isLastStory ? "outline" : "default"}
                      size="sm"
                      onClick={goToNextStory}
                      className={`h-8 px-2 w-24 transition-all duration-200 ${
                        isLastStory 
                          ? 'bg-muted/50 border-muted-foreground/20 text-muted-foreground cursor-not-allowed opacity-50' 
                          : 'bg-slate-700 hover:bg-slate-800 text-white border-slate-700 hover:border-slate-800 shadow-md hover:shadow-lg'
                      }`}
                      disabled={posts.length <= 1 || isLastStory}
                      title={isLastStory ? "This is the last story" : "Go to next story"}
                    >
                      Next
                      <svg xmlns="http://www.w3.org/2000/svg" width="16" height="16" viewBox="0 0 24 24" fill="none" stroke="currentColor" strokeWidth="2" strokeLinecap="round" strokeLinejoin="round" className="h-4 w-4 ml-1">
                        <path d="m9 18 6-6-6-6"/>
                      </svg>
                    </Button>
                  </div>
                </div>
              </div>

              <SwipeNavigation
                onPrevious={goToPreviousStory}
                onNext={goToNextStory}
                disabled={!(posts && posts.length > 1)}
                minSwipeDistance={70}
              >
                <div
                  ref={contentRef}
                  className="reader-container story-content mb-8 w-full overflow-visible flex-1"
                  style={{
                    whiteSpace: 'normal',
                    letterSpacing: '0.012em',
                    overflowWrap: 'break-word',
                    wordWrap: 'break-word',
                    overflow: 'visible',
                    margin: '10px 0',
                    lineHeight: '1.8',
                    textAlign: 'left',
                    fontSize: '1.2rem',
                    cursor: 'pointer', // Explicitly set cursor to pointer for this element
                    padding: '0 0.5rem' // Slight padding on both sides
                  }}
                  onClick={toggleUI} // Only story content toggles UI
                  dangerouslySetInnerHTML={{
                    __html: sanitizeHtmlContent(currentPost.content?.rendered || currentPost.content || '')
                  }}
                />
              </SwipeNavigation>
              
              {/* Simple pagination at bottom of story content - extremely compact */}
              <div className={`flex items-center justify-center gap-3 mb-6 mt-4 w-full text-center ui-fade-element ${isUIHidden ? 'ui-hidden' : ''}`}>
                <div className="flex items-center gap-3 bg-background/90 backdrop-blur-md border border-border/50 rounded-full py-1.5 px-3 shadow-md">
                  {/* Previous story button */}
                  <Button 
                    variant="ghost" 
                    size="icon" 
                    onClick={goToPreviousStory}
                    className={`h-8 w-8 rounded-full group relative transition-all duration-200 ${
                      isFirstStory 
                        ? 'opacity-30 cursor-not-allowed text-muted-foreground' 
                        : 'text-slate-600 hover:bg-slate-50 hover:text-slate-700 dark:text-slate-400 dark:hover:bg-slate-900 dark:hover:text-slate-300'
                    }`}
                    aria-label="Previous story"
                    disabled={posts.length <= 1 || isFirstStory}
                  >
                    <svg xmlns="http://www.w3.org/2000/svg" width="16" height="16" viewBox="0 0 24 24" fill="none" stroke="currentColor" strokeWidth="2" strokeLinecap="round" strokeLinejoin="round" className="h-4 w-4">
                      <path d="m15 18-6-6 6-6"/>
                    </svg>
                    <span className="absolute -top-10 left-1/2 -translate-x-1/2 bg-background/90 backdrop-blur-sm px-2 py-1 rounded text-xs opacity-0 group-hover:opacity-100 transition-opacity whitespace-nowrap shadow-sm border border-border/50">
                      Previous Story
                    </span>
                  </Button>
                  
                  {/* Story counter */}
                  <div className="px-2 text-xs text-muted-foreground font-medium">
                    {currentIndex + 1} of {posts.length}
                  </div>
                  
                  {/* Next story button */}
                  <Button 
                    variant="ghost" 
                    size="icon" 
                    onClick={goToNextStory}
                    className={`h-8 w-8 rounded-full group relative transition-all duration-200 ${
                      isLastStory 
                        ? 'opacity-30 cursor-not-allowed text-muted-foreground' 
                        : 'text-slate-700 hover:bg-slate-50 hover:text-slate-800 dark:text-slate-400 dark:hover:bg-slate-900 dark:hover:text-slate-300'
                    }`}
                    aria-label="Next story"
                    disabled={posts.length <= 1 || isLastStory}
                  >
                    <svg xmlns="http://www.w3.org/2000/svg" width="16" height="16" viewBox="0 0 24 24" fill="none" stroke="currentColor" strokeWidth="2" strokeLinecap="round" strokeLinejoin="round" className="h-4 w-4">
                      <path d="m9 18 6-6-6-6"/>
                    </svg>
                    <span className="absolute -top-10 left-1/2 -translate-x-1/2 bg-background/90 backdrop-blur-sm px-2 py-1 rounded text-xs opacity-0 group-hover:opacity-100 transition-opacity whitespace-nowrap shadow-sm border border-border/50">
                      Next Story
                    </span>
                  </Button>
                </div>
              </div>

              <div className="mt-2 pt-3 border-t border-border/50">
                <div className="flex flex-col items-center justify-center gap-6">
                  {/* Centered Like/Dislike buttons */}
                  <div className={`flex justify-center w-full ui-fade-element ${isUIHidden ? 'ui-hidden' : ''}`}>
                    <LikeDislike 
                      postId={currentPost.id} 
                      variant="reader" 
                      className="mt-6" 
                      onLike={(liked) => console.log('Story liked:', liked)}
                      onUpdate={(likes, dislikes) => console.log('Stats updated:', { likes, dislikes })}
                    />
                  </div>

                  <div className={`flex flex-col items-center gap-3 ui-fade-element ${isUIHidden ? 'ui-hidden' : ''}`}>
                    <p className="text-sm text-muted-foreground font-medium">✨ Loved the story? Share it or follow for more! ✨</p>
                    <div className="flex items-center gap-3">
                      {/* Native Share Button */}
                      <Button
                        variant="outline"
                        size="icon"
                        onClick={shareStory}
                        className="h-9 w-9 rounded-full hover:bg-primary/10 hover:border-primary/30 transition-all duration-200"
                      >
                        <Share2 className="h-4 w-4" />
                        <span className="sr-only">Share</span>
                      </Button>

                      {/* Social Icons - Lazy loaded */}
                      <ErrorBoundary fallback={
                        <div className="flex gap-3">
                          {[1, 2, 3].map(i => (
                            <Button key={i} variant="outline" size="icon" disabled
                              className="h-9 w-9 rounded-full cursor-not-allowed opacity-50">
                              <span className="sr-only">Social icon (unavailable)</span>
                            </Button>
                          ))}
                        </div>
                      }>
                        <div className="flex gap-3">
                          {socialLinks.map(({ key, Icon, url }) => (
                            <Button
                              key={key}
                              variant="outline"
                              size="icon"
                              onClick={() => handleSocialShare(key, url)}
                              className="h-9 w-9 rounded-full hover:bg-primary/10 hover:border-primary/30 transition-all duration-200"
                            >
                              <Icon className="h-4 w-4" />
                              <span className="sr-only">Follow on {key}</span>
                            </Button>
                          ))}
                        </div>
                      </ErrorBoundary>
                    </div>
                  </div>
                  
                  {/* Support My Writing Section */}
                  <div className={`mt-8 flex justify-center ui-fade-element ${isUIHidden ? 'ui-hidden' : ''}`}>
                    <SupportWritingCard className="w-full max-w-sm" />
                  </div>
                </div>

                {/* Comment Section with improved aesthetic styling - no fading */}
                <div className="mt-10 pt-6 border-t border-border/30">
                  <div className="bg-background/50 backdrop-blur-md p-6 rounded-xl border border-border/20 shadow-lg">
                    <div className="flex flex-col gap-2 mb-6">
                      <h3 className="text-2xl font-medium tracking-tight flex items-center gap-2">
                        <span className="relative inline-block">
                          Discussion
                          <span className="absolute -bottom-1 left-0 w-full h-[3px] bg-primary/40 rounded-full"></span>
                        </span>
                      </h3>
                      <p className="text-sm text-muted-foreground">
                        Join the conversation and share your thoughts about this story.
                      </p>
                    </div>
                    
                    <div className="relative">
                      <div className="absolute -left-4 top-0 bottom-0 w-[2px] bg-gradient-to-b from-primary/5 via-primary/20 to-primary/5 rounded-full"></div>
                      <ErrorBoundary fallback={
                        <div className="p-4 border border-destructive/10 bg-destructive/5 rounded-lg">
                          <h4 className="font-medium text-destructive mb-2">Comments Unavailable</h4>
                          <p className="text-sm text-muted-foreground">
                            We're having trouble loading the comments section. Please try refreshing the page.
                          </p>
                          <Button
                            variant="outline"
                            size="sm"
                            className="mt-3"
                            onClick={() => window.location.reload()}
                          >
                            <RefreshCcw className="h-3 w-3 mr-2" />
                            Try again
                          </Button>
                        </div>
                      }>
                        <SimpleCommentSection postId={currentPost.id} />
                      </ErrorBoundary>
                    </div>
                  </div>
                </div>
              </div>
            </article>


        </div>
      </div>
    </ErrorBoundary>
  );
}<|MERGE_RESOLUTION|>--- conflicted
+++ resolved
@@ -1281,60 +1281,8 @@
                       className="h-8 w-8 rounded-full flex items-center justify-center hover:bg-gray-100 dark:hover:bg-gray-800 transition-colors"
                       aria-label="Close dialog"
                     >
-<<<<<<< HEAD
-                      Community Story
-                    </Badge>
-                    {/* Show delete button for admins or post authors */}
-                    {(isAdmin || (isCommunityContent && user?.id === currentPost?.authorId)) && isCommunityContent && (
-                      <Button 
-                        variant="outline" 
-                        size="sm" 
-                        className="h-7 px-2 border-red-200 bg-red-50 hover:bg-red-100 text-red-600"
-                        onClick={() => setShowDeleteDialog(true)}
-                      >
-                        <Trash className="h-3.5 w-3.5 mr-1" />
-                        <span className="text-xs">Delete</span>
-                      </Button>
-                    )}
-                  </div>
-                )}
-                <h1
-                  className="text-4xl md:text-5xl font-bold text-center mb-1 tracking-tight leading-tight"
-                  dangerouslySetInnerHTML={{ __html: sanitizeHtmlContent(currentPost.title?.rendered || currentPost.title || 'Story') }}
-                />
-              </div>
-              
-              {/* Story Delete Dialog */}
-              <Dialog open={showDeleteDialog} onOpenChange={setShowDeleteDialog}>
-                <DialogContent 
-                  className="max-w-md"
-                  aria-labelledby="delete-story-dialog-title"
-                  aria-describedby="delete-story-dialog-description"
-                >
-                  <DialogHeader>
-                    <DialogTitle id="delete-story-dialog-title" className="flex items-center text-xl">
-                      <Trash className="h-5 w-5 mr-2 text-red-500" />
-                      {isAdmin && user?.id !== currentPost?.authorId ? 
-                        "Delete Community Story" : 
-                        "Delete Your Story"}
-                    </DialogTitle>
-                    <DialogDescription id="delete-story-dialog-description" className="pt-2 text-sm">
-                      {isAdmin && user?.id !== currentPost?.authorId ? 
-                        "As an admin, you are about to delete a user-submitted community story. This action cannot be undone." : 
-                        "You are about to delete your community story. This action cannot be undone."}
-                    </DialogDescription>
-                  </DialogHeader>
-                  <div className="flex items-center justify-between border p-3 rounded-md bg-muted/50 mt-2">
-                    <div className="font-medium truncate pr-2">
-                      {currentPost.title?.rendered || currentPost.title || 'Story'}
-                    </div>
-                    <Badge variant="outline" className="bg-blue-100 text-blue-800 border-blue-300">
-                      Community
-                    </Badge>
-=======
                       <X className="h-4 w-4" />
                     </button>
->>>>>>> 7e255fbf
                   </div>
                   <DialogDescription id="toc-dialog-description">Browse all available stories</DialogDescription>
                   <TableOfContents 
